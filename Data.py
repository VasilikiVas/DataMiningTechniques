import numpy as np
import pandas as pd
import matplotlib.pyplot as plt
import math
from scipy.stats.mstats import spearmanr

def get_raw_data():
    """
    Import raw data and remove "unnamed" variable.
    :return: Dataframe with raw data.
    """

    raw_data = pd.read_csv('dataset_mood_smartphone.csv')
    raw_data = raw_data.drop('Unnamed: 0', axis=1)
    raw_data['time'] = pd.to_datetime(raw_data['time'])

    return raw_data


def show_feature_distribution(data, features, structured_data=False):
    """
    Show distribution of specified attributes.
    :param data: data of features to show distribution from.
    :param features: Set of features to include.
    :param structured_data: Indicates whether data is in structured or unstructured format.
    """

    num = 1
    fig = plt.figure(figsize=(30, 15))
    for var in features:
        ax = fig.add_subplot(5, 4, num)
        if structured_data:
            hist = np.asarray(data[var])
        else:
            hist = list(data.loc[data['variable'] == var].value)
        ax.hist(hist, bins=50)
        ax.set_xlabel('Value')
        ax.set_ylabel('Number of Entries')
        ax.set_title('Distribution of ' + var)
        num += 1
    plt.show()
    plt.clf()


class DataLoader:
    def __init__(self):
        self.raw_data = get_raw_data()
        self.mean_vars = self.raw_data.variable.unique()[0:3]
        self.sum_vars = self.raw_data.variable.unique()[3:]
        self.all_vars = self.raw_data.variable.unique()
        self.dates = pd.date_range(start=self.raw_data.time.min().round('D'),
                                   end=self.raw_data.time.max().round('D'), freq='D')
        self.ids = self.raw_data['id'].unique()
        self.mood_range = [*range(1, 11, 1)]
        self.arousal_valence_range = [*range(-2, 3, 1)]
        self.time_features = ['screen', 'appCat.builtin', 'appCat.communication',
                         'appCat.entertainment', 'appCat.finance', 'appCat.game',
                         'appCat.office', 'appCat.other', 'appCat.social', 'appCat.travel',
                         'appCat.unknown', 'appCat.utilities', 'appCat.weather']

    def remove_invalid_data(self, raw_data):
        """
        Count and remove invalid and NaN values.
        :param raw_data: Raw data without any preproccessing.
        :return: preprocessed data without NaN values or values outside the defined range.
        """

        invalid_values = {i: 0 for i in self.all_vars}
        NaN_values = {i: 0 for i in self.all_vars}

        for index, row in raw_data.iterrows():
            if row['variable'] == "mood":
                if np.isnan(row['value']):
                    NaN_values["mood"] += 1
                elif row['value'] not in self.mood_range:
                    invalid_values["mood"] += 1
                    raw_data.at[index, "value"] = np.nan
            if row['variable'] == "circumplex.arousal" or row['variable'] == "circumplex.valence":
                feature_name = row['variable']
                if np.isnan(row['value']):
                    NaN_values[feature_name] += 1
                elif row['value'] not in self.arousal_valence_range:
                    invalid_values[feature_name] += 1
                    raw_data.at[index, "value"] = np.nan
            if row['variable'] == "activity":
                if np.isnan(row['value']):
                    NaN_values["activity"] += 1
                elif row['value'] > 1 or row['value'] < 0:
                    invalid_values["activity"] += 1
                    raw_data.at[index, "value"] = np.nan
            if row['variable'] == "call" or row['variable'] == "sms":
                feature_name = row['variable']
                if np.isnan(row['value']):
                    NaN_values[feature_name] += 1
                elif row['value'] != 1:
                    invalid_values[feature_name] += 1
                    raw_data.at[index, "value"] = np.nan
            if row['variable'] in self.time_features:
                feature_name = row['variable']
                if np.isnan(row['value']):
                    NaN_values[feature_name] += 1
                elif row['value'] < 0 or row['value'] > 86400:
                    invalid_values[feature_name] += 1
                    raw_data.at[index, "value"] = np.nan

        print(invalid_values)
        print(NaN_values)

        preprocessed_data = raw_data.dropna()

        # Get summary statistics
        # Show number of entries per attribute
        pd.DataFrame(preprocessed_data['variable'].value_counts()).plot.bar(xlabel='Attribute', ylabel='Number of Entries',
                                                                            title="Histogram of Attributes", legend=None,
                                                                            figsize=(10, 7))
        plt.show()
        plt.clf()

        return preprocessed_data

    def remove_outliers(self, data):
        """
        Remove values outside defined quantiles.
        :param data: Data to remove outliers from.
        :return Data without outliers.
        """

        with pd.option_context('display.max_rows', None, 'display.max_columns', None):
            print(data.groupby('variable', sort=False).describe())

        for variable_name in self.time_features:
            q_low = data.loc[data['variable'] == variable_name].value.quantile(0.00)
            q_high = data.loc[data['variable'] == variable_name].value.quantile(0.75)
            data = data.drop(data[(data.variable == variable_name) & (
                    (data.value < q_low) | (data.value > q_high))].index)

        with pd.option_context('display.max_rows', None, 'display.max_columns', None):
            print(data.groupby('variable', sort=False).describe())

        return data

    def get_structured_data(self, data):
        """
        Get data of all variables over time for every user.
        :param data: unstructured data to structure.
        :return: Structured data.
        """

        structured_data = pd.DataFrame(np.nan,
                                       index=pd.MultiIndex.from_product([data.id.unique(), self.dates], names=["ID", "time"]),
                                       columns=self.all_vars)

        for i in self.ids:
            id_used = data[data.id == i]
            id_used.index = id_used.time

            for j in self.mean_vars:
                sub_df = id_used[id_used.variable == j].value.resample('D').mean()
                used_dates = np.array(sub_df.index.strftime('%Y-%m-%d'))
                for k in used_dates:
                    structured_data.loc[i, j].loc[k] = sub_df[k]

            for j in self.sum_vars:
                sub_df = id_used[id_used.variable == j].value.resample('D').sum()
                used_dates = np.array(sub_df.index.strftime('%Y-%m-%d'))
                for k in used_dates:
                    structured_data.loc[i, j].loc[k] = sub_df[k]

        structured_data.to_csv('structured_data.csv')

        return structured_data

    def remove_unreported_periods(self, data):
        """
        Remove days with large amounts of unreported data.
        :param data: Data from which unreported periods need to be removed.
        :return: Dataframe with only periods from user with abundant values.
        """

        data_compact = data.drop(data[(np.isnan(data['screen']) |
                                       np.isnan(data['appCat.builtin']) |
                                       np.isnan(data['appCat.communication']) |
                                       np.isnan(data['appCat.entertainment']) |
                                       np.isnan(data['activity']) |
                                       np.isnan(data['appCat.social']) |
                                       np.isnan(data['appCat.other']) |
                                       np.isnan(data['appCat.office']) |
                                       np.isnan(data['mood']) |
                                       np.isnan(data['circumplex.arousal']) |
                                       np.isnan(data['circumplex.valence']))].index)

        data_compact.to_csv('data_compact.csv')

        return data_compact

    def combine_features(self, data):
        """
        Combine multiple features into one.
        :param data: Data from which features need to be combined.
        :return: Dataframe with combined features.
        """

        nan_values = data.isna().sum()
        #print(nan_values)

        data['appCat.money'] = data[['appCat.office', 'appCat.finance']].sum(axis=1, skipna=True)
        data['appCat.leisure'] = data[['appCat.game', 'appCat.entertainment', 'appCat.social']].sum(axis=1, skipna=True)
        data['appCat.convenience'] = data[['appCat.travel', 'appCat.utilities', 'appCat.weather']].sum(axis=1, skipna=True)
        data['appCat.other'] = data[['appCat.other', 'appCat.unknown']].sum(axis=1, skipna=True)
        column_names = ['appCat.entertainment', 'appCat.finance', 'appCat.game', 'appCat.office', 'appCat.social',
                        'appCat.travel', 'appCat.unknown', 'appCat.utilities', 'appCat.weather']

        data_new_features = data.drop(columns=column_names, axis=1)

        data_new_features.to_csv('data_new_features.csv')

        nan_values = data_new_features.isna().sum()
        #print(nan_values)

        return data_new_features

    def add_features(self, raw_data, data):
        """
        Add "sleep" and "weekend" features.
        :param raw_data: Data from which amount of sleep is determined.
        :param data: Original dataframe to be used to model.
        :return: Dataframe with added features.
        """

        pass

    def interpolate_values(self, data):
        """
        Interpolate missing values between consecutive days.
        :param data: Data with missing values.
        :return: Dataframe with interpolated values.
        """

        data_interpolated = data.interpolate()
        data_interpolated.to_csv('data_interpolated.csv')

        nan_values = data_interpolated.isna().sum()
        #print(nan_values)

        return data_interpolated

    def feature_importance_analysis(self, data):
        """
        Determine significant features by means of statistical tests.
        :param data: Data from which significant features need to be determined.
        :return: Analysis of feature significance.
        """
        uncorrelated = []

        for attribute in self.all_vars:
            if attribute != 'mood':
                # calculate spearman's correlation
                coef, p = spearmanr(data['mood'], data[attribute])
                #print(f'Spearmans correlation coefficient of {attribute}: %.3f' % coef)
                # interpret the significance
                alpha = 0.1
                if p > alpha:
                    #print(f'Samples are uncorrelated for attribute: {attribute} (fail to reject H0) p=%.3f' % p)
                    uncorrelated.append(attribute)
                else:
                    print(f'Spearmans correlation coefficient of {attribute}: %.3f' % coef)
                    print(f'Samples are correlated for attribute: {attribute} (reject H0) p=%.3f' % p)
        print(uncorrelated)


    def create_train_test_split(self, data, window_size=3):
        """
        Create training and testing split by aggregating features values over certain window size.
        :param data: Data from which instances need to be created for the split.
        :return: Training and Testing split.
        """
        
        print(data.iloc[0, 0])

        for i in self.ids:
            series = data.loc[data.iloc[:, 0] == i]
            for start_row in range(len(series) - window_size + 1):
                window = series[start_row:start_row + window_size]
                print(window)

        # Standardize data


if __name__ == "__main__":
    data_loader = DataLoader()
    data = data_loader.raw_data
    data = data_loader.remove_invalid_data(data)
    data = data_loader.remove_outliers(data)
    show_feature_distribution(data, data_loader.all_vars, False)
    data = data_loader.get_structured_data(data)
    data = data_loader.remove_unreported_periods(data)
    show_feature_distribution(data, data_loader.all_vars, True)
    #data = data_loader.combine_features(data)
    data = data_loader.interpolate_values(data)
<<<<<<< HEAD
    data_loader.create_train_test_split(data)
=======
    data_loader.feature_importance_analysis(data)
>>>>>>> 45bab7db
<|MERGE_RESOLUTION|>--- conflicted
+++ resolved
@@ -297,8 +297,4 @@
     show_feature_distribution(data, data_loader.all_vars, True)
     #data = data_loader.combine_features(data)
     data = data_loader.interpolate_values(data)
-<<<<<<< HEAD
-    data_loader.create_train_test_split(data)
-=======
     data_loader.feature_importance_analysis(data)
->>>>>>> 45bab7db
